[deps]
AdvancedHMC = "0bf59076-c3b1-5ca4-86bd-e02cd72cde3d"
BenchmarkTools = "6e4b80f9-dd63-53aa-95a3-0cdb28fa8baf"
CSV = "336ed68f-0bac-5ca0-87d4-7b16caf5d00b"
CUDA = "052768ef-5323-5732-b1bb-66c8b64840ba"
ComponentArrays = "b0b7db55-cfe3-40fc-9ded-d10e2dbeff66"
DataDrivenDiffEq = "2445eb08-9709-466a-b3fc-47e12bd697a2"
DataDrivenSparse = "5b588203-7d8b-4fab-a537-c31a7f73f46b"
DataFrames = "a93c6f00-e57d-5684-b7b6-d8193f3e46c0"
DiffEqGPU = "071ae1c0-96b5-11e9-1965-c90190d839ea"
DifferentialEquations = "0c46a032-eb83-5123-abaf-570d42b7fbaa"
Distributions = "31c24e10-a181-5473-b8eb-7969acd0382f"
Documenter = "e30172f5-a6a5-5a46-863b-614d45cd2de4"
DomainSets = "5b8099bc-c8ec-5219-889f-1d9e522a28bf"
Flux = "587475ba-b771-5e3f-ad9e-33799f191a9c"
ForwardDiff = "f6369f11-7733-5829-9624-2563aa707210"
IncompleteLU = "40713840-3770-5561-ab4c-a76e7d0d7895"
Integrals = "de52edbc-65ea-441a-8357-d3a637375a31"
LibGit2 = "76f85450-5226-5b5a-8eaa-529ad045b433"
LineSearches = "d3d80556-e9d4-5f37-9878-2ab0fcc64255"
LinearAlgebra = "37e2e46d-f89d-539d-b4ee-838fcccc9c8e"
LinearSolve = "7ed4a6bd-45f5-4d41-b270-4a48e9bafcae"
Lux = "b2108857-7c20-44ae-9111-449ecde12c47"
LuxCUDA = "d0bbae9a-e099-4d5b-a835-1c6931763bda"
LuxCore = "bb33d45b-7691-41d6-9220-0943567d0623"
MCMCChains = "c7f686f2-ff18-58e9-bc7b-31028e88f75d"
Measurements = "eff96d63-e80a-5855-80a2-b1b0885c5ab7"
MethodOfLines = "94925ecb-adb7-4558-8ed8-f975c56a0bf4"
ModelingToolkit = "961ee093-0014-501f-94e3-6117800e7a78"
ModelingToolkitNeuralNets = "f162e290-f571-43a6-83d9-22ecc16da15f"
MultiDocumenter = "87ed4bf0-c935-4a67-83c3-2a03bee4197c"
NeuralPDE = "315f7962-48a3-4962-8226-d0f33b1235f0"
NonlinearSolve = "8913a72c-1f9b-4ce2-8d82-65094dcecaec"
Optimization = "7f7a1694-90dd-40f0-9382-eb1efda571ba"
OptimizationBBO = "3e6eede4-6085-4f62-9a71-46d9bc1eb92b"
OptimizationMOI = "fd9f6733-72f4-499f-8506-86b2bdd0dea1"
OptimizationNLopt = "4e6fcdb7-1186-4e1f-a706-475e75c168bb"
OptimizationOptimJL = "36348300-93cb-4f02-beb5-3c3902f8871e"
OptimizationOptimisers = "42dfb2eb-d2b4-4451-abcd-913932933ac1"
OptimizationPolyalgorithms = "500b13db-7e66-49ce-bda4-eed966be6282"
OrdinaryDiffEq = "1dea7af3-3e70-54e6-95c3-0bf5283fa5ed"
OrdinaryDiffEqRosenbrock = "43230ef6-c299-4910-a778-202eb28ce4ce"
Pkg = "44cfe95a-1eb2-52ea-b672-e2afdf69b78f"
Plots = "91a5bcdd-55d7-5caf-9e0b-520d859cae80"
Printf = "de0858da-6303-5e67-8744-51eddeeeb8d7"
Random = "9a3f8284-a2c9-5f02-9a11-845980a1fd5c"
SciMLExpectations = "afe9f18d-7609-4d0e-b7b7-af0cb72b8ea8"
SciMLSensitivity = "1ed8b502-d754-442c-8d5d-10ac956f44a1"
SciMLStructures = "53ae85a6-f571-4167-b2af-e1d143709226"
StableRNGs = "860ef19b-820b-49d6-a774-d7a799459cd3"
StaticArrays = "90137ffa-7385-5640-81b9-e52037218182"
Statistics = "10745b16-79ce-11e8-11f9-7d13ad32a3b2"
StatsPlots = "f3b207a7-027a-5e70-b257-86293d7955fd"
SymbolicIndexingInterface = "2efcf032-c050-4f8e-a9bb-153293bab1f5"
SymbolicRegression = "8254be44-1295-4e6a-a16d-46603ac705cb"
Symbolics = "0c5d862f-8b57-4792-8d23-62f2024744c7"
Unitful = "1986cc42-f94f-5a68-af5c-568840ba703d"
Zygote = "e88e6eb3-aa80-5325-afca-941959d7151f"

[compat]
AdvancedHMC = "0.6"
BenchmarkTools = "1"
CSV = "0.10"
CUDA = "5"
ComponentArrays = "0.15"
DataDrivenDiffEq = "1.4"
DataDrivenSparse = "0.1"
DataFrames = "1"
DiffEqGPU = "3"
DifferentialEquations = "7"
Distributions = "0.25"
Documenter = "1"
DomainSets = "0.6, 0.7"
Flux = "0.13, 0.14, 0.15, 0.16"
ForwardDiff = "0.10"
IncompleteLU = "0.2"
Integrals = "4"
LineSearches = "7"
LinearSolve = "2"
Lux = "1"
LuxCUDA = "0.3"
LuxCore = "1"
MCMCChains = "6"
Measurements = "2"
MethodOfLines = "0.11"
ModelingToolkit = "9.9"
ModelingToolkitNeuralNets = "1"
MultiDocumenter = "0.7"
NeuralPDE = "5.15"
NonlinearSolve = "3, 4"
Optimization = "4"
OptimizationBBO = "0.4"
OptimizationMOI = "0.5"
OptimizationNLopt = "0.3"
OptimizationOptimJL = "0.4"
OptimizationOptimisers = "0.3"
OptimizationPolyalgorithms = "0.3"
OrdinaryDiffEq = "6"
OrdinaryDiffEqRosenbrock = "1"
Plots = "1"
SciMLExpectations = "2"
SciMLSensitivity = "7"
SciMLStructures = "1"
StableRNGs = "1"
StaticArrays = "1"
Statistics = "1"
StatsPlots = "0.15"
<<<<<<< HEAD
SymbolicRegression = "1"
=======
SymbolicIndexingInterface = "0.3"
>>>>>>> 430d4774
Symbolics = "6"
Unitful = "1"
Zygote = "0.6, 0.7"<|MERGE_RESOLUTION|>--- conflicted
+++ resolved
@@ -105,11 +105,8 @@
 StaticArrays = "1"
 Statistics = "1"
 StatsPlots = "0.15"
-<<<<<<< HEAD
+SymbolicIndexingInterface = "0.3"
 SymbolicRegression = "1"
-=======
-SymbolicIndexingInterface = "0.3"
->>>>>>> 430d4774
 Symbolics = "6"
 Unitful = "1"
 Zygote = "0.6, 0.7"