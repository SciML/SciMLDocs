using Documenter, LibGit2, Pkg
using MultiDocumenter

clonedir = joinpath(@__DIR__, "clones")
# clonedir = mktempdir()

# Ordering Matters!
docsmodules = [
    "Solvers" => [
    "Equation Solvers" => ["LinearSolve", "NonlinearSolve", "DiffEqDocs", "Integrals",
                           "Optimization", "JumpProcesses"],
    "Inverse Problems / Estimation" => [
                                   "SciMLSensitivity", "DiffEqParamEstim", "DiffEqBayes"],
    "PDE Solvers" => ["MethodOfLines", "NeuralPDE",
                     "NeuralOperators", "FEniCS",
                      "HighDimPDE", "DiffEqOperators"],
    "Third-Party PDE Solvers" => ["Trixi", "Gridap", "ApproxFun", "VoronoiFVM"]
    ],

    "Modeling" => [
    "Modeling Languages" => ["ModelingToolkit", "Catalyst", "NBodySimulator",
                             "ParameterizedFunctions"],
    "Model Libraries and Importers" => ["ModelingToolkitStandardLibrary", "DiffEqCallbacks",
                                       #="CellMLToolkit", =# "SBMLToolkit",
                                       #="ReactionNetworkImporters"=#],
    "Symbolic Tools" => ["Symbolics", "SymbolicUtils", "MetaTheory"],
    "Array Libraries" => ["RecursiveArrayTools", "LabelledArrays", "MultiScaleArrays"],
    "Third-Party Array Libraries" => ["ComponentArrays", "StaticArrays", #"FillArrays",
                                     "BandedMatrices", "BlockBandedMatrices"]
    ],

    "Analysis" => [
    "Plots and Visualization" => [
        # "PlotDocs",
        "Makie"],
    "Parameter Analysis" => ["GlobalSensitivity", "StructuralIdentifiability"],
    "Uncertainty Quantification" => ["PolyChaos",  "SciMLExpectations" ],
    "Third-Party Uncertainty Quantification" => ["Measurements", "MonteCarloMeasurements",
                                                "ProbNumDiffEq", "TaylorIntegration",
                                                "IntervalArithmetic"],
    "Third-Party Parameter Analysis" => ["DynamicalSystems", "BifurcationKit",
                                      "ControlSystems", "ReachabilityAnalysis"],
    ],

    "Machine Learning" => [
<<<<<<< HEAD
       "Implicit Layer Deep Learning" => ["DiffEqFlux","DeepEquilibriumNetworks"],
        "Function Approximation" => ["Surrogates", "ReservoirComputing"],
       "Symbolic Learning" => ["DataDrivenDiffEq", "SymbolicNumericIntegration"],
     "Third-Party Deep Learning" => ["Flux", "Lux", "SimpleChains", #="NNlib"=#],
     "Third-Party Symbolic Learning" => ["SymbolicRegression"]
=======
         "Function Approximation" => ["Surrogates", "ReservoirComputing"],
     #   "Implicit Layer Deep Learning" => ["DiffEqFlux","DeepEquilibriumNetworks"],
     #   "Symbolic Learning" => ["DataDrivenDiffEq", "SymbolicNumericIntegration"],
     # "Third-Party Deep Learning" => ["Flux", "Lux", "SimpleChains", "NNlib"],
     # "Third-Party Symbolic Learning" => ["SymbolicRegression"]
>>>>>>> 5499370d
    ],

    "Developer Tools" => [
    "Numerical Utilities" => ["ExponentialUtilities", "DiffEqNoiseProcess",
       #"PreallocationTools", "EllipsisNotation",
       "PoissonRandom", "QuasiMonteCarlo", "RuntimeGeneratedFunctions", "MuladdMacro"],
    "Third-Party Numerical Utilities" => ["FFTW",
                                          # "DataInterpolations",
                                         "Distributions",
                                         "SpecialFunctions", "LoopVectorization",
                                         "Polyester",
                                         # "Tullio"
                                         ],
    "High-Level Interfaces" => ["SciMLBase", "SciMLOperators", "CommonSolve"],
    "Third-Party Interfaces" => ["ArrayInterface",
                                # "Adapt",
                                "AbstractFFTs", "GPUArrays",
                                #"RecipesBase",
                                 "Tables", ],
    "Developer Documentation" => ["SciMLStyle", "COLPRAC", "DiffEqDevDocs"],
    "Extra Resources" => ["SciMLTutorialsOutput", "SciMLBenchmarksOutput"],
    ],
]

fixnames = Dict("SciMLDocs" => "The SciML Open Souce Software Ecosystem",
                "DiffEqDocs" => "DifferentialEquations",
                "DiffEqDevDocs" => "DiffEq Developer Documentation",
                "PlotDocs" => "Plots",
                "SciMLBenchmarksOutput" => "The SciML Benchmarks",
                "SciMLTutorialsOutput" => "Extended SciML Tutorials")
hasnojl = ["SciMLBenchmarksOutput", "SciMLTutorialsOutput", "COLPRAC", "SciMLStyle"]
usemain = ["SciMLBenchmarksOutput", "SciMLTutorialsOutput"]

external_urls = Dict(
    "Trixi" => "https://github.com/trixi-framework/Trixi.jl",
    "Gridap" => "https://github.com/gridap/Gridap.jl",
    "ApproxFun" => "https://github.com/JuliaApproximation/ApproxFun.jl",
    "VoronoiFVM" => "https://github.com/j-fu/VoronoiFVM.jl",
    "Symbolics" => "https://github.com/JuliaSymbolics/Symbolics.jl",
    "SymbolicUtils" => "https://github.com/JuliaSymbolics/SymbolicUtils.jl",
    "MetaTheory" => "https://github.com/JuliaSymbolics/MetaTheory.jl",
    "ComponentArrays" => "https://github.com/jonniedie/ComponentArrays.jl",
    "StaticArrays" => "https://github.com/JuliaArrays/StaticArrays.jl",
    "FillArrays" => "https://github.com/JuliaArrays/FillArrays.jl",
    "BandedMatrices" => "https://github.com/JuliaMatrices/BandedMatrices.jl",
    "BlockBandedMatrices" => "https://github.com/JuliaMatrices/BlockBandedMatrices.jl",
    "PlotDocs" => "https://github.com/JuliaPlots/PlotDocs.jl",
    "Makie" => "https://github.com/MakieOrg/Makie.jl",
    "Measurements" => "https://github.com/JuliaPhysics/Measurements.jl",
    "MonteCarloMeasurements" => "https://github.com/baggepinnen/MonteCarloMeasurements.jl",
    "ProbNumDiffEq" => "https://github.com/nathanaelbosch/ProbNumDiffEq.jl",
    "TaylorIntegration" => "https://github.com/PerezHz/TaylorIntegration.jl",
    "IntervalArithmetic" => "https://github.com/JuliaIntervals/IntervalArithmetic.jl",
    "DynamicalSystems" => "https://github.com/JuliaDynamics/DynamicalSystems.jl",
    "BifurcationKit" => "https://github.com/bifurcationkit/BifurcationKit.jl",
    "ReachabilityAnalysis" => "https://github.com/JuliaReach/ReachabilityAnalysis.jl",
    "ControlSystems" => "https://github.com/JuliaControl/ControlSystems.jl",
    "Flux" => "https://github.com/FluxML/Flux.jl",
    "Lux" => "https://github.com/avik-pal/Lux.jl",
    "SimpleChains" => "https://github.com/PumasAI/SimpleChains.jl",
    "NNlib" => "https://github.com/FluxML/NNlib.jl",
    "SymbolicRegression" => "https://github.com/MilesCranmer/SymbolicRegression.jl",
    "FFTW" => "https://github.com/JuliaMath/FFTW.jl",
    "DataInterpolations" => "https://github.com/PumasAI/DataInterpolations.jl",
    "Distributions" => "https://github.com/JuliaStats/Distributions.jl",
    "SpecialFunctions" => "https://github.com/JuliaMath/SpecialFunctions.jl",
    "LoopVectorization" => "https://github.com/JuliaSIMD/LoopVectorization.jl",
    "Polyester" => "https://github.com/JuliaSIMD/Polyester.jl",
    "Tullio" => "https://github.com/mcabbott/Tullio.jl",
    "ArrayInterface" => "https://github.com/JuliaArrays/ArrayInterface.jl",
    "AbstractFFTs" => "https://github.com/JuliaMath/AbstractFFTs.jl",
    "GPUArrays" => "https://github.com/JuliaGPU/GPUArrays.jl",
    "Tables" => "https://github.com/JuliaData/Tables.jl",
)

docs = Any[
    MultiDocumenter.MultiDocRef(
        upstream = joinpath(clonedir, "Home"),
        path = "Overview",
        name = "Home",
        giturl = "https://github.com/SciML/SciMLDocs.git",
    )
]

for group in docsmodules
    docgroups = []
    for cat in group[2]
        docsites = []
        for mod in cat[2]
            url = if mod in hasnojl
                "https://github.com/SciML/$mod.git"
            elseif mod in keys(external_urls)
                external_urls[mod]
            else
                "https://github.com/SciML/$mod.jl.git"
            end
            push!(docsites,MultiDocumenter.MultiDocRef(
                upstream = joinpath(clonedir, mod),
                path = mod,
                name = mod in keys(fixnames) ? fixnames[mod] : mod,
                giturl = url,
                branch = mod ∈ usemain ? "main" : "gh-pages"
            ))
        end
        push!(docgroups, MultiDocumenter.Column(cat[1], docsites))
    end
    push!(docs, MultiDocumenter.MegaDropdownNav(group[1], docgroups))
end

outpath = joinpath(@__DIR__, "out")

MultiDocumenter.make(
    outpath, docs;
<<<<<<< HEAD
    assets_dir = joinpath(@__DIR__, "assets"),
=======
    assets_dir = "docs/src/assets",
>>>>>>> 5499370d
    search_engine = MultiDocumenter.SearchConfig(
        index_versions = ["stable"],
        engine = MultiDocumenter.FlexSearch,
        lowfi = true
    ),
<<<<<<< HEAD
    brand_image = MultiDocumenter.BrandImage("SciMLDocs", "assets/logo.png")
)
=======
    brand_image = MultiDocumenter.BrandImage("https://sciml.ai",
                                             joinpath("assets","logo.png"))
)

gitroot = normpath(joinpath(@__DIR__, ".."))
run(`git pull`)
outbranch = "aggregate-pages"
has_outbranch = true
if !success(`git checkout $outbranch`)
    has_outbranch = false
    if !success(`git switch --orphan $outbranch`)
        @error "Cannot create new orphaned branch $outbranch."
        exit(1)
    end
end
for file in readdir(gitroot; join = true)
    endswith(file, ".git") && continue
    rm(file; force = true, recursive = true)
end
for file in readdir(outpath)
    cp(joinpath(outpath, file), joinpath(gitroot, file))
end
open(joinpath(gitroot,"CNAME"), "w") do io
    write(io, "docs.sciml.ai")
end
run(`git add .`)
if success(`git commit -m 'Aggregate documentation'`)
    @info "Pushing updated documentation."
    if has_outbranch
        run(`git push`)
    else
        run(`git push -u origin $outbranch`)
    end
    run(`git checkout main`)
else
    @info "No changes to aggregated documentation."
end
>>>>>>> 5499370d
<|MERGE_RESOLUTION|>--- conflicted
+++ resolved
@@ -43,19 +43,12 @@
     ],
 
     "Machine Learning" => [
-<<<<<<< HEAD
        "Implicit Layer Deep Learning" => ["DiffEqFlux","DeepEquilibriumNetworks"],
         "Function Approximation" => ["Surrogates", "ReservoirComputing"],
        "Symbolic Learning" => ["DataDrivenDiffEq", "SymbolicNumericIntegration"],
      "Third-Party Deep Learning" => ["Flux", "Lux", "SimpleChains", #="NNlib"=#],
      "Third-Party Symbolic Learning" => ["SymbolicRegression"]
-=======
-         "Function Approximation" => ["Surrogates", "ReservoirComputing"],
-     #   "Implicit Layer Deep Learning" => ["DiffEqFlux","DeepEquilibriumNetworks"],
-     #   "Symbolic Learning" => ["DataDrivenDiffEq", "SymbolicNumericIntegration"],
-     # "Third-Party Deep Learning" => ["Flux", "Lux", "SimpleChains", "NNlib"],
-     # "Third-Party Symbolic Learning" => ["SymbolicRegression"]
->>>>>>> 5499370d
+
     ],
 
     "Developer Tools" => [
@@ -169,55 +162,12 @@
 
 MultiDocumenter.make(
     outpath, docs;
-<<<<<<< HEAD
     assets_dir = joinpath(@__DIR__, "assets"),
-=======
-    assets_dir = "docs/src/assets",
->>>>>>> 5499370d
     search_engine = MultiDocumenter.SearchConfig(
         index_versions = ["stable"],
         engine = MultiDocumenter.FlexSearch,
         lowfi = true
     ),
-<<<<<<< HEAD
+
     brand_image = MultiDocumenter.BrandImage("SciMLDocs", "assets/logo.png")
-)
-=======
-    brand_image = MultiDocumenter.BrandImage("https://sciml.ai",
-                                             joinpath("assets","logo.png"))
-)
-
-gitroot = normpath(joinpath(@__DIR__, ".."))
-run(`git pull`)
-outbranch = "aggregate-pages"
-has_outbranch = true
-if !success(`git checkout $outbranch`)
-    has_outbranch = false
-    if !success(`git switch --orphan $outbranch`)
-        @error "Cannot create new orphaned branch $outbranch."
-        exit(1)
-    end
-end
-for file in readdir(gitroot; join = true)
-    endswith(file, ".git") && continue
-    rm(file; force = true, recursive = true)
-end
-for file in readdir(outpath)
-    cp(joinpath(outpath, file), joinpath(gitroot, file))
-end
-open(joinpath(gitroot,"CNAME"), "w") do io
-    write(io, "docs.sciml.ai")
-end
-run(`git add .`)
-if success(`git commit -m 'Aggregate documentation'`)
-    @info "Pushing updated documentation."
-    if has_outbranch
-        run(`git push`)
-    else
-        run(`git push -u origin $outbranch`)
-    end
-    run(`git checkout main`)
-else
-    @info "No changes to aggregated documentation."
-end
->>>>>>> 5499370d
+)